[Unreleased]
- Enhancement: The ability to reduce the size of the autolevel probe area. This enables the ability to avoid probing the stock where there might be obstacles preventing probing.
-Enhancement: tooltip support. See https://github.com/Carvera-Community/Carvera_Controller/pull/143 for more information
<<<<<<< HEAD
- Enhancement: Added custom background images in a dropdown for the start file/probe screen to show bolt hole positions. The user can create their own by replicating one of the ones in the existing folder
=======
- Enhancement: support copy keyboard shortcut from MDI window
-Bugfix: tooltips no longer persist when the parent object is unfocoused
-Bugfix: tooltips no longer cut off certain longer strings of text
>>>>>>> 20a50d02

[0.7.1]
- Fix: Set a default for the A axis microsteps per degree config option

[0.7.0]
- Enhancement: Added A axis microsteps per degree config option
- Enhancement: Controller config option to allow MDI usage when machine running
- Change: Add version string to app window title
- Fix: Saved Window size is bigger than actual when DPI scaling is above 1x

[0.6.0]
- Enhancement: add "tool change" as a option for the front button long press actions. This feature requires Community Firmware.
- Enhancement: Support translation file generation, updates, and inclusion into binary. We now can accept translation contributions.
- Change: Using the report bug button opens the controller log directory
- Enhancement: Window size of the app is saved on exit
- Change: Default to showing the Control screen instead of empty file view
- Change: Default window size is now 1440x900
- Enhancement: Controller configuration can now be changed via Settings
- Enhancement: Added configurable Controller UI Density via Settings
- Enhancement: Added configurable screensaver prevention via Settings
- Enhancement: Advanced Jog Controls. Additional controls panel for jogging. Including Ability to set jog movement speed and Keyboard Mode. When keyboard mode is enabled, use Arrow keys for X/Y, and PgUp/PgDown for Z axis movements.
- Fix: "Scan Wi-Fi..." menu option is now non blocking, and will no longer freeze the rest of the UI

[0.5.3]
- Fix: Exception handling for loading machine config file into controller. If the config can't be parsed correctly it will be skipped and a warning message shown on screen.
- Fix: Use correct gcode filename if file was uploaded compressed

[0.5.2]
- Fix: Upload-and-select fails to load local gcode file when machine supports .lz compression

[0.5.1]
- Fix: uploadLocalFile callback causes crash when uploading firmware

[0.5.0]
- Change: Replace Makera logos on icons.
- Change: Improved text on Diagnostics screen
- Change: Allow the use of '*' character in MDI
- Change: Use the command 'diagnose' instead of '*' to poll machine status. This makes the Diagnostics screen cross-compatible with Makera and Community firmware
- Fix: Actually use the Carvera-Community URL for loading this change log
- Enhancement: Confirm before entering laser mode
- Fix: Sliders in Diagnostics screen for Spindle Fan and Vacuum. Used to have broken UX requiring enabling and setting value within 2s. Now enable/disable toggles removed leaving slider to exclusively control value.
- Enhancement: Added Clamp and Unclamp buttons to the Tool Changer drop down
- Enhancement: Added bug report button to menu drop down. Please open github issues for any thing not working correctly.

[0.4.0]
- Fix: A axis rotation in the 3d viewer was incorrect. Previously was CW, not matching the machine since this was changed in FW 0.9.6
- Change: Increase the feed rate scaling range from 50-200 to 10-300. The stepping is still in 10% increments
- Change: Use the Carvera-Community URLs for update checking
- Fix: Show the top of update log on load instead of the bottom
- Change: Renamed the UI button in the local file browser called "Open" to "View" to make it more clear that it's just opening the file for viewing in the controller, not uploading it to the machine.
- Enhancement: Adds a button to the local file browser screen "Upload and Select" which uploads the selected local file and selects it in the controller for playing once uploaded.
- Change: Local file browser defaults to the last directory that had been opened. If the directory doesn't exist, try the next previous etc.

[0.3.1]
- Fix: MacOS dmg background image and icon locations
- Fix: Fix macos build version metadata
- Fix: application name and title to show "Community"

[0.3.0]
- Enhancement: Machine reconnect functionality. Last machine connected manually is now stored in config, and a Reconnect button is added to the status drop down

[0.2.2]
- Fix: Python package version string properly

[0.2.1]
- Fix: Python package version string

[0.2.0]
- Enhancement: Aarch64 and Pypi packages

[0.1.0]
- Enhancement: Linux AppImage packages
- Enhancement: LICENSE and NOTICE files added
- Enhancement: Build scripting and automation via GitHub Actions
- Enhancement: Use temporary directory of OS for file caching
- Enhancement: Bundle package assets into single executable
- Change: Big repo restructure. Code and project files separated, unused files removed, dependency management via Poetry. Updated to latest versions of Kivvy, PyInstaller, pyserial, and Python
- Project start at Makera Controller v0.9.8

[Makera 0.9.8]
1. Optimizing: Improve file transfer speed
2. Optimizing:  wifi Library file upgrade
3. Optimizing: Optimize the file system operation module to improve file read and write speed
4. Optimizing: File transfer adopts compressed file format
5. Optimizing:Improve the stability and reliability of the connection between the machine and the controller
6. Bug fixing:False alarm of soft limit when the machine is powered on
7. Bug fixing:False alarm of hard limit during machine operation
8. Bug fixing: Fix BUG where G0G90/G0G91/G1G90/G1G91 code does not execute
9. Bug fixing: Fixed the bug where the spindle speed occasionally displayed as 0 during the machining process
10. Optimizing:Add the function of "If the probe or tool setter has been triggered before tool calibration, an alarm window will pop up"
11. Optimizing:Add Main Button long press function selection in the configuration page。
12. Optimizing:Modify the automatic dust collection function to be disabled by default, and you can choose whether to enable automatic dust collection on the "Configure and Run" page

[Makera 0.9.7]
Bug Fixing: The laser clustering setting function has been withdrawn due to its potential to cause random crashes. (We will reintroduce this feature once we have resolved the issue and conducted a full test.)

[Makera 0.9.6]
1、Bug fixing：4th axis position is not accurate after large-angle continuous rotation.
2、Bug fixing：4th axis rotation direction is reversed, should follow the right-hand rule (Please check if you manually changed the post processor for the previous false, need to restore that after the upgrade).
3、Bug fixing： Moving wrongly after pause/resume in arc processing.
4、Bug Fixing： The first tool sometimes does not appear in the preview UI panel.
5、Bug Fixing： Incomplete display of the UI in the Android version.
6、Bug Fixing： The Android version cannot access local files.
7、Bug Fixing: Added a laser clustering setting to optimize laser offset issues when engraving at high resolution, particularly with Lightburn software. Note: This feature was withdrawn in version 0.9.7 due to its potential to cause random crashes.
8、Optimizing: Auto leveling, restricting the Z Probe to the 0,0 position from path origin, to ensure leveling accuracy.
9、Optimizing: The software limit switch can now be configured to be on or off, and the limit travel distance can be set.
10、Optimizing: XYZ Probe UI integrated into the Work Origin settings.
11、Optimizing: Adding support for multiple languages (now support English and Chinese).
12、Optimizing: Adding a display for the processing time of the previous task.
13、Optimizing: Input fields in the controller can now be switched with the Tab key.
14、Optimizing: Adding a width-changing feature for the MDI window in the controller.
15、Optimizing: Auto Leveling results can be visually observed on the Z-axis dropdown and a clearing function is provided.
16、Optimizing: Holding the main button for more than 3 seconds allows automatic repetition of the previous task, facilitating the repetitive execution of tasks.

[Makera 0.9.5]
Optimized the WiFi connection file transfer speed and stability.
Added software limit functions to reduce machine resets caused by the false triggering of limit switches.

[Makera 0.9.4]
Added the 'goto' function for resuming a job from a certain line.
Added the WiFi Access Point password setting and enable/disable function.

See the usage at: https://github.com/MakeraInc/CarveraFirmware/releases/tag/v0.9.4

[Makera 0.9.3]
Fixed the WiFi special character bug.
Fixed the identical WiFi SSID display problem.
Fixed the WiFi connectivity unstable problem.
Fixed the spindle stop earlier issue when doing a tool change.

[Makera 0.9.2]
Initial version.

[Makera 0.9.1]
Beta version.<|MERGE_RESOLUTION|>--- conflicted
+++ resolved
@@ -1,13 +1,10 @@
 [Unreleased]
 - Enhancement: The ability to reduce the size of the autolevel probe area. This enables the ability to avoid probing the stock where there might be obstacles preventing probing.
 -Enhancement: tooltip support. See https://github.com/Carvera-Community/Carvera_Controller/pull/143 for more information
-<<<<<<< HEAD
 - Enhancement: Added custom background images in a dropdown for the start file/probe screen to show bolt hole positions. The user can create their own by replicating one of the ones in the existing folder
-=======
 - Enhancement: support copy keyboard shortcut from MDI window
 -Bugfix: tooltips no longer persist when the parent object is unfocoused
 -Bugfix: tooltips no longer cut off certain longer strings of text
->>>>>>> 20a50d02
 
 [0.7.1]
 - Fix: Set a default for the A axis microsteps per degree config option
