--- conflicted
+++ resolved
@@ -17,24 +17,15 @@
 * **Laser Safety** prompt to **remind** operators to put on **safety glasses**
 * **Multiple developers** with their own **Carvera** machines _"drinking their own [software] champagne"_ daily and working to improve the machine's capabilities.
 * Various **Quality-of-life** improvements:
-<<<<<<< HEAD
    * **Controller config settings** (UI Density, screensaver disable, Allow MDI while machine running, virtual keyboard)
    * **Enclosure light** and **External Ouput** switch toggle in the center control panel
    * Machine **reconnect** functionality with stored last used **machine network address**
    * **Set Origin** Screen pre-populated with **current** offset values
-=======
-   * **Controller config settings** (UI Density, screensaver disable, Allow MDI while machine running)
-   * Enclosure **light switch toggle** in the center control panel
-   * Machine **reconnect** functionality with stored last used **machine network address**
->>>>>>> 58556e1f
    * **Collet Clamp/Unclamp** buttons in Tool Changer menu for the original Carvera
    * Better file browser **upload-and-select** workflow
    * **Previous** file browsing location is **reopened** and **previously** used locations stored to **quick access list**
    * **Greater speed/feed** override scaling range from **10%** and up to **300%**
-<<<<<<< HEAD
    * **Improved** 3D gcode visualisations, including **correct rendering** of movements around the **A axis**
-=======
->>>>>>> 58556e1f
 
 
 ## Supported OS
@@ -47,7 +38,7 @@
 - Linux using x64 CPUs running a Linux distribution with Glibc 2.35 or above (eg. Ubuntu 22.04 or higher)
 - Linux using aarch64 CPUs (eg Raspberyy Pi 3+) running a Linux distribution with Glibc 2.39 or above (eg. Ubuntu 24.04 or higher)
 - Apple iPad with iOS 17.6 or higher
-- Android devices with Android 10 or higher
+- Android devices with Android 11 or higher running ARM 32-bit processors (ARMv7a)
 - Other systems might be work via the Python Package, see below for more details.
 
 ## Installation
@@ -60,6 +51,12 @@
 - carveracontroller-community-\<version\>-x86_64.appimage - Linux AppImage for x64 systems
 - carveracontroller-community-\<version\>-aarch64.appimage - Linux AppImage for aarch64 systems
 - carveracontroller-community-\<version\>-android-armeabi-v7a.apk - Android installable package
+
+### Usage: Android
+
+When using the file browser in the Controller, the app will guide you to a permission page of android where you have to grant the app full access to your android devices files. Without this you will not see any files.
+
+Be aware that there is a known bug in one of the libraries used for graphics rendering, this can result in the screen stay black after starting the app. Until this is resolved in the upstream library we have implemented a workaround to try to prevent this from occuring. If you still encounter this issue, you then need to go to the homescreen and back to the app. Please give feedback via github issue if this occurs for you.
 
 ### Usage: Linux App Images
 
