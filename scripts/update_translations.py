####
# this program builds the translation files automatically from the main python programs
# it requires gettext https://www.gnu.org/software/gettext/
# on windows this requires installing https://gnuwin32.sourceforge.net/packages/gettext.htm
# to add a new language, update the LANGS array in main.py with the two letter code and the display name. 
# run with python update_translations.py while in the carveracontroller directory
####


import subprocess
import os
from pathlib import Path

<<<<<<< HEAD
# Source files with UI text. This is analysed to create the .pot file
PY_FILES = ["main.py", "Controller.py", "GcodeViewer.py"]  # Python source files
KV_FILES = ["makera.kv","addons/probing/ProbingPopup.kv"]  # .kv files

=======
>>>>>>> e230a284
POT_FILE = "locales/messages.pot"
LANGUAGES = ["en","zh-CN"]  # Supported Languages

BUILD_PATH = Path(__file__).parent.resolve()
PACKAGE_NAME = "carveracontroller"
PROJECT_PATH = BUILD_PATH.parent.joinpath(PACKAGE_NAME).resolve()
PACKAGE_PATH = PROJECT_PATH.resolve()

def generate_pot():
    for py_file in Path("./").rglob("*.py"):
        py_file_path = str(py_file.resolve())  # Convert to absolute path
        subprocess.run(
            ["xgettext", "-j", "-d", "messages", "-o", POT_FILE, "--from-code=UTF-8", "--language=Python", py_file_path], 
            cwd=PACKAGE_PATH
        )
        print(f"Appended .pot file with entries from {py_file}")

    # Process .kv files separately with --language=Python
    for kv_file in Path("./").rglob("*.kv"):
        kv_file_path = str(kv_file.resolve())  # Convert to absolute path
        subprocess.run(
            ["xgettext", "-j", "-d", "messages", "-o", POT_FILE, "--from-code=UTF-8", "--language=Python", kv_file_path], 
            cwd=PACKAGE_PATH
        )
        print(f"Appended .pot file with entries from {kv_file}")

def generate_po():
    # List of languages for .po files
    po_files = [f"{PACKAGE_PATH}/locales/{lang}/LC_MESSAGES/{lang}.po" for lang in LANGUAGES]

    # Check if .po files exist; if not, create them from .pot file
    for po_file in po_files:
        os.makedirs(os.path.dirname(po_file), exist_ok=True)
        
        if not os.path.exists(po_file):
            # Initialize the .po file using msginit
            lang_code = po_file.split('/')[-3]  # Extract language code from file path
            subprocess.run(["msginit", "-l", lang_code, "-i", POT_FILE, "-o", po_file])
            print(f"Created new .po file: {po_file}")
        else:
            # Update existing .po file with new entries from .pot file
            subprocess.run(["msgmerge", "-U", po_file, POT_FILE], cwd=PACKAGE_PATH)
            print(f"Updated {po_file} with new entries from {POT_FILE}")

def compile_mo():
    # Compile .po files to .mo files
    po_files = [f"{PACKAGE_PATH}/locales/{lang}/LC_MESSAGES/{lang}.po" for lang in LANGUAGES]
    for po_file in po_files:
        mo_file = po_file.replace(".po", ".mo")
        subprocess.run(["msgfmt", "-o", mo_file, po_file], cwd=PACKAGE_PATH)
        print(f"Compiled {po_file} to {mo_file}")

def main():
    generate_pot()
    generate_po()
    compile_mo()

if __name__ == "__main__":
    main()<|MERGE_RESOLUTION|>--- conflicted
+++ resolved
@@ -11,13 +11,7 @@
 import os
 from pathlib import Path
 
-<<<<<<< HEAD
-# Source files with UI text. This is analysed to create the .pot file
-PY_FILES = ["main.py", "Controller.py", "GcodeViewer.py"]  # Python source files
-KV_FILES = ["makera.kv","addons/probing/ProbingPopup.kv"]  # .kv files
 
-=======
->>>>>>> e230a284
 POT_FILE = "locales/messages.pot"
 LANGUAGES = ["en","zh-CN"]  # Supported Languages
 
